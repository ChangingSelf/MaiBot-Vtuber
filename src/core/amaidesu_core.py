--- conflicted
+++ resolved
@@ -332,32 +332,13 @@
 
         # --- 发送消息 ---
         try:
-<<<<<<< HEAD
-            # Add debug log for the message content just before sending via router
-            try:
-                message_dict_for_log = processed_message.to_dict()
-                self.logger.debug(
-                    f"发送给 Router 的消息内容: {str(message_dict_for_log)}"[:100]
-                )  # Log partial dict string
-            except Exception as log_err:
-                self.logger.error(f"在记录消息日志时出错: {log_err}")  # Log error during logging itself
-                self.logger.debug(f"发送给 Router 的消息对象 (repr): {repr(processed_message)}")  # Fallback to repr
-
-            await self._router.send_message(processed_message)
-            self.logger.info(
-                f"消息已发送: {processed_message.message_info.message_id} (Type: {processed_message.message_segment.type if processed_message.message_segment else 'N/A'})"
-            )
-=======
             # 确保 message_to_send 是有效的 MessageBase 对象
             if isinstance(message_to_send, MessageBase):
                 self.logger.debug(f"准备通过 Router 发送消息: {message_to_send.message_info.message_id}")
                 await self._router.send(self.platform, message_to_send)
                 self.logger.info(f"消息 {message_to_send.message_info.message_id} 已发送至 MaiCore。")
             else:
-                self.logger.error(
-                    f"管道处理后返回了无效类型 {type(message_to_send)}，期望是 MessageBase。消息未发送。"
-                )
->>>>>>> 50ee8df6
+                self.logger.error(f"管道处理后返回了无效类型 {type(message_to_send)}，期望是 MessageBase。消息未发送。")
         except Exception as e:
             self.logger.error(f"发送消息到 MaiCore 时发生错误: {e}", exc_info=True)
 
@@ -380,7 +361,7 @@
                 processed_message = await self._pipeline_manager.process_inbound_message(message)
                 if processed_message is None:
                     self.logger.info(f"消息 {message.message_info.message_id} 已被入站管道丢弃，将不会分发给插件。")
-                    return # 消息被管道丢弃
+                    return  # 消息被管道丢弃
                 message_to_broadcast = processed_message
             except Exception as e:
                 self.logger.error(f"处理入站管道时发生错误: {e}", exc_info=True)
@@ -408,7 +389,9 @@
             self.logger.debug(f"没有找到消息类型为 '{specific_key or 'N/A'}' 的处理器。")
             return
 
-        self.logger.info(f"将消息 {message_to_broadcast.message_info.message_id} 分发给 {len(handlers_to_call)} 个处理器...")
+        self.logger.info(
+            f"将消息 {message_to_broadcast.message_info.message_id} 分发给 {len(handlers_to_call)} 个处理器..."
+        )
 
         # 并发执行所有处理器
         tasks = [handler(message_to_broadcast) for handler in handlers_to_call]
