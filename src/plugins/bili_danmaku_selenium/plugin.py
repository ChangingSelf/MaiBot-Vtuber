--- conflicted
+++ resolved
@@ -5,12 +5,9 @@
 import hashlib
 import signal
 import threading
-<<<<<<< HEAD
 import json
 import os
 from pathlib import Path
-=======
->>>>>>> 40989553
 from typing import Dict, Any, Optional, List, Set
 from dataclasses import dataclass
 
@@ -56,27 +53,27 @@
 
 class MessageCacheService:
     """消息缓存服务，用于存储和检索消息"""
-    
+
     def __init__(self, max_cache_size: int = 1000):
         """
         初始化消息缓存服务
-        
+
         Args:
             max_cache_size: 最大缓存消息数量
         """
         self.cache: Dict[str, MessageBase] = {}
         self.max_cache_size = max_cache_size
         self.access_order: List[str] = []  # 用于LRU淘汰
-        
+
     def cache_message(self, message: MessageBase):
         """
         缓存消息
-        
+
         Args:
             message: 要缓存的消息
         """
         message_id = message.message_info.message_id
-        
+
         # 如果消息已存在，更新访问顺序
         if message_id in self.cache:
             self.access_order.remove(message_id)
@@ -88,18 +85,18 @@
             if len(self.cache) >= self.max_cache_size:
                 oldest_id = self.access_order.pop(0)
                 del self.cache[oldest_id]
-            
+
             # 添加新消息
             self.cache[message_id] = message
             self.access_order.append(message_id)
-        
+
     def get_message(self, message_id: str) -> Optional[MessageBase]:
         """
         根据消息ID获取缓存的消息
-        
+
         Args:
             message_id: 消息ID
-            
+
         Returns:
             缓存的消息，如果不存在则返回None
         """
@@ -109,12 +106,12 @@
             self.access_order.append(message_id)
             return self.cache[message_id]
         return None
-        
+
     def clear_cache(self):
         """清空缓存"""
         self.cache.clear()
         self.access_order.clear()
-        
+
     def get_cache_size(self) -> int:
         """获取当前缓存大小"""
         return len(self.cache)
@@ -123,24 +120,18 @@
 class BiliDanmakuSeleniumPlugin(BasePlugin):
     """Bilibili 直播弹幕插件（Selenium版），使用浏览器直接获取弹幕和礼物。"""
 
-<<<<<<< HEAD
     def __init__(self, core: AmaidesuCore, config: Dict[str, Any]):
         super().__init__(core, config)
-        
+
         # --- 显式加载自己目录下的 config.toml ---
         self.config = self.plugin_config
         self.enabled = self.config.get("enabled", True)
-=======
-    def __init__(self, core: AmaidesuCore, plugin_config: Dict[str, Any]):
-        super().__init__(core, plugin_config)
->>>>>>> 40989553
-        
+
         # --- 依赖检查 ---
         if webdriver is None:
             self.logger.error(
                 "selenium library not found. Please install it (`pip install selenium`). BiliDanmakuSeleniumPlugin disabled."
             )
-<<<<<<< HEAD
             self.enabled = False
             return
 
@@ -154,7 +145,7 @@
             self.logger.error(f"Invalid or missing 'room_id' in config: {self.room_id}. Plugin disabled.")
             self.enabled = False
             return
-            
+
         self.poll_interval = max(0.5, self.config.get("poll_interval", 1.0))
         self.max_messages_per_check = max(1, self.config.get("max_messages_per_check", 10))
 
@@ -164,17 +155,17 @@
         self.enable_danmaku_load = self.config.get("enable_danmaku_load", False)
         self.danmaku_load_file = self.config.get("danmaku_load_file", "")
         self.skip_initial_danmaku = self.config.get("skip_initial_danmaku", True)
-        
+
         # --- 创建data目录 ---
         self.data_dir = Path(__file__).parent / "data"
         self.data_dir.mkdir(exist_ok=True)
-        
+
         # --- 弹幕文件路径设置 ---
         if self.enable_danmaku_save and self.danmaku_save_file:
             self.save_file_path = self.data_dir / self.danmaku_save_file
         else:
             self.save_file_path = None
-            
+
         if self.enable_danmaku_load and self.danmaku_load_file:
             self.load_file_path = self.data_dir / self.danmaku_load_file
         else:
@@ -185,7 +176,7 @@
         self.webdriver_timeout = self.config.get("webdriver_timeout", 30)
         self.page_load_timeout = self.config.get("page_load_timeout", 30)
         self.implicit_wait = self.config.get("implicit_wait", 10)
-        
+
         # --- 选择器配置 ---
         self.danmaku_container_selector = self.config.get("danmaku_container_selector", "#chat-items")
         self.danmaku_item_selector = self.config.get("danmaku_item_selector", ".chat-item.danmaku-item")
@@ -216,71 +207,33 @@
                 self.logger.warning(
                     "BiliDanmakuSelenium 配置启用了 template_info，但在 config.toml 中未找到 template_items。"
                 )
-=======
-            return
-
-        # --- 基本配置 ---
-        self.room_id = self.plugin_config.get("room_id")
-        if not self.room_id:
-            self.logger.error(f"Required 'room_id' not found in config. Plugin disabled.")
-            return
-            
-        self.poll_interval = self.plugin_config.get("poll_interval", 1.0)
-        self.max_messages_per_check = self.plugin_config.get("max_messages_per_check", 10)
-
-        # --- Selenium 配置 ---
-        self.headless = self.plugin_config.get("headless", True)
-        self.webdriver_timeout = self.plugin_config.get("webdriver_timeout", 30)
-        self.page_load_timeout = self.plugin_config.get("page_load_timeout", 30)
-        self.implicit_wait = self.plugin_config.get("implicit_wait", 10)
-        
-        # --- 选择器配置 ---
-        self.danmaku_container_selector = self.plugin_config.get("danmaku_container_selector", "#chat-items")
-        self.danmaku_item_selector = self.plugin_config.get("danmaku_item_selector", ".chat-item.danmaku-item")
-        self.danmaku_text_selector = self.plugin_config.get("danmaku_text_selector", ".danmaku-item-right")
-        self.username_selector = self.plugin_config.get("username_selector", ".user-name")
-        self.gift_selector = self.plugin_config.get("gift_selector", ".gift-item")
-        self.gift_text_selector = self.plugin_config.get("gift_text_selector", ".gift-item-text")
-
-        # --- Prompt Context Tags ---
-        self.context_tags: Optional[List[str]] = self.plugin_config.get("context_tags")
-
-        # --- Load Template Items ---
-        self.template_items = self.plugin_config.get("template_items") if self.plugin_config.get("enable_template_info") else None
->>>>>>> 40989553
 
         # --- 直播间URL ---
         self.live_url = f"https://live.bilibili.com/{self.room_id}"
-        
+
         # --- 状态变量 ---
-<<<<<<< HEAD
         self.driver = None
         self.monitoring_task = None
-=======
-        self.driver: Optional[webdriver.Chrome] = None
-        self.monitoring_task: Optional[asyncio.Task] = None
->>>>>>> 40989553
         self.stop_event = asyncio.Event()
         self.processed_messages: Set[str] = set()
         self.last_cleanup_time = time.time()
-        
-<<<<<<< HEAD
+
         # --- 新增状态变量 ---
         self.is_initial_load = True  # 标记是否为初始加载
         self.initial_load_complete = False  # 标记初始加载是否完成
         self.loaded_danmaku_queue = []  # 从文件读取的弹幕队列
         self.loaded_danmaku_index = 0  # 当前发送的弹幕索引
-        
+
         # --- 纯文件模式判断 ---
         # 如果启用了文件读取，则进入纯文件模式（不启动浏览器，按时间轴重放）
         self.file_only_mode = self.enable_danmaku_load
         if self.file_only_mode:
             self.logger.info("进入纯文件模式：将按时间轴重放文件中的弹幕，不启动浏览器")
-        
+
         # --- 初始化消息缓存服务 ---
         cache_size = self.config.get("message_cache_size", 1000)
         self.message_cache_service = MessageCacheService(max_cache_size=cache_size)
-        
+
         # --- 日志记录配置信息 ---
         if self.enable_danmaku_save:
             self.logger.info(f"弹幕保存已启用，文件: {self.save_file_path}")
@@ -290,32 +243,25 @@
             self.logger.info("跳过初始弹幕已启用")
 
         # --- 添加退出机制相关属性 ---
-        self.shutdown_timeout = self.config.get('shutdown_timeout', 30)  # 30秒超时
-=======
-        # --- 初始化消息缓存服务 ---
-        cache_size = self.plugin_config.get("message_cache_size", 1000)
-        self.message_cache_service = MessageCacheService(max_cache_size=cache_size)
-        
-        # --- 添加退出机制相关属性 ---
-        self.shutdown_timeout = self.plugin_config.get('shutdown_timeout', 30)
->>>>>>> 40989553
+        self.shutdown_timeout = self.config.get("shutdown_timeout", 30)  # 30秒超时
         self.cleanup_lock = threading.Lock()
         self.is_shutting_down = False
-        
+
         # --- 注册信号处理器 ---
         self._setup_signal_handlers()
 
     def _setup_signal_handlers(self):
         """设置信号处理器以实现优雅退出"""
+
         def signal_handler(signum, frame):
             self.logger.info(f"接收到信号 {signum}，开始优雅关闭...")
             asyncio.create_task(self._graceful_shutdown())
-        
+
         # 注册常见的退出信号
         try:
-            signal.signal(signal.SIGINT, signal_handler)   # Ctrl+C
+            signal.signal(signal.SIGINT, signal_handler)  # Ctrl+C
             signal.signal(signal.SIGTERM, signal_handler)  # 终止信号
-            if hasattr(signal, 'SIGBREAK'):  # Windows
+            if hasattr(signal, "SIGBREAK"):  # Windows
                 signal.signal(signal.SIGBREAK, signal_handler)
         except Exception as e:
             self.logger.warning(f"设置信号处理器失败: {e}")
@@ -324,14 +270,14 @@
         """优雅关闭流程"""
         if self.is_shutting_down:
             return
-            
+
         self.is_shutting_down = True
         self.logger.info("开始优雅关闭流程...")
-        
+
         try:
             # 设置停止事件
             self.stop_event.set()
-            
+
             # 等待监控任务完成
             if self.monitoring_task and not self.monitoring_task.done():
                 self.logger.info("等待监控任务完成...")
@@ -344,11 +290,11 @@
                         await self.monitoring_task
                     except asyncio.CancelledError:
                         pass
-            
+
             # 执行清理
             await self.cleanup()
             self.logger.info("优雅关闭完成")
-            
+
         except Exception as e:
             self.logger.error(f"优雅关闭过程中发生错误: {e}")
         finally:
@@ -356,18 +302,14 @@
 
     async def setup(self):
         await super().setup()
-<<<<<<< HEAD
         if not self.enabled:
             return
-=======
->>>>>>> 40989553
 
         try:
             # 注册消息缓存服务到 core
             self.core.register_service("message_cache", self.message_cache_service)
             self.logger.info("消息缓存服务已注册到 AmaidesuCore")
 
-<<<<<<< HEAD
             # 如果启用了从文件读取弹幕，加载弹幕数据
             if self.enable_danmaku_load and self.load_file_path:
                 await self._load_danmaku_from_file()
@@ -380,40 +322,33 @@
                 self.logger.info("纯文件模式：跳过 WebDriver 创建")
 
             # 启动后台监控任务
-            self.monitoring_task = asyncio.create_task(self._run_monitoring_loop(), name=f"BiliDanmakuSelenium_{self.room_id}")
-            
+            self.monitoring_task = asyncio.create_task(
+                self._run_monitoring_loop(), name=f"BiliDanmakuSelenium_{self.room_id}"
+            )
+
             if self.file_only_mode:
-                self.logger.info(f"启动弹幕文件重放任务 (文件: {self.load_file_path.name if self.load_file_path else 'N/A'})...")
+                self.logger.info(
+                    f"启动弹幕文件重放任务 (文件: {self.load_file_path.name if self.load_file_path else 'N/A'})..."
+                )
             else:
                 self.logger.info(f"启动 Bilibili Selenium 弹幕监控任务 (房间: {self.room_id})...")
 
         except Exception as e:
             self.logger.error(f"设置 BiliDanmakuSeleniumPlugin 时发生错误: {e}", exc_info=True)
             self.enabled = False
-=======
-            # 创建 WebDriver
-            await self._create_webdriver()
-
-            # 启动后台监控任务
-            self.monitoring_task = asyncio.create_task(self._run_monitoring_loop(), name=f"BiliDanmakuSelenium_{self.room_id}")
-            self.logger.info(f"启动 Bilibili Selenium 弹幕监控任务 (房间: {self.room_id})...")
-
-        except Exception as e:
-            self.logger.error(f"设置 BiliDanmakuSeleniumPlugin 时发生错误: {e}", exc_info=True)
->>>>>>> 40989553
 
     async def cleanup(self):
         """清理资源"""
         with self.cleanup_lock:
-            if self.is_shutting_down and hasattr(self, '_cleanup_done'):
+            if self.is_shutting_down and hasattr(self, "_cleanup_done"):
                 return  # 避免重复清理
-                
+
             self.logger.info("开始清理 BiliDanmakuSelenium 插件资源...")
-            
+
             try:
                 # 设置停止事件
                 self.stop_event.set()
-                
+
                 # 取消监控任务
                 if self.monitoring_task and not self.monitoring_task.done():
                     self.logger.info("取消监控任务...")
@@ -422,7 +357,7 @@
                         await asyncio.wait_for(self.monitoring_task, timeout=10)
                     except (asyncio.CancelledError, asyncio.TimeoutError):
                         self.logger.info("监控任务已取消或超时")
-                
+
                 # 清理 WebDriver
                 if self.driver:
                     self.logger.info("关闭 WebDriver...")
@@ -433,23 +368,23 @@
                                 self.driver.quit()
                             except Exception as e:
                                 self.logger.warning(f"关闭 WebDriver 时出错: {e}")
-                        
+
                         # 在单独线程中执行 WebDriver 关闭，避免阻塞
                         quit_thread = threading.Thread(target=quit_driver)
                         quit_thread.daemon = True
                         quit_thread.start()
                         quit_thread.join(timeout=5)  # 5秒超时
-                        
+
                         if quit_thread.is_alive():
                             self.logger.warning("WebDriver 关闭超时，可能存在僵尸进程")
                         else:
                             self.logger.info("WebDriver 已成功关闭")
-                            
+
                     except Exception as e:
                         self.logger.error(f"关闭 WebDriver 时发生异常: {e}")
                     finally:
                         self.driver = None
-                
+
                 # 清理缓存服务
                 if self.message_cache_service:
                     try:
@@ -457,13 +392,13 @@
                         self.logger.info("消息缓存已清理")
                     except Exception as e:
                         self.logger.warning(f"清理消息缓存时出错: {e}")
-                
+
                 # 清理处理过的消息集合
                 self.processed_messages.clear()
-                
+
                 self.logger.info("BiliDanmakuSelenium 插件资源清理完成")
                 self._cleanup_done = True
-                
+
             except Exception as e:
                 self.logger.error(f"清理过程中发生错误: {e}")
 
@@ -472,17 +407,12 @@
 
         def _create_driver():
             options = ChromeOptions()
-<<<<<<< HEAD
             # 根据配置设置headless模式
             if self.headless:
                 self.logger.info("使用无头模式运行浏览器")
                 options.add_argument("--headless")
             else:
                 self.logger.info("使用有界面模式运行浏览器")
-=======
-            # if self.headless:
-            #     options.add_argument("--headless")
->>>>>>> 40989553
 
             # 基础安全和性能参数
             options.add_argument("--no-sandbox")
@@ -531,7 +461,6 @@
             )
 
             # 尝试使用 webdriver-manager 自动管理 ChromeDriver
-<<<<<<< HEAD
             if self.config.get("chromedriver_path"):
                 try:
                     chromedriver_path = self.config.get("chromedriver_path")
@@ -551,9 +480,6 @@
                     else:
                         driver = webdriver.Chrome(options=options)
             elif WEBDRIVER_MANAGER_AVAILABLE:
-=======
-            if WEBDRIVER_MANAGER_AVAILABLE:
->>>>>>> 40989553
                 try:
                     service = Service(ChromeDriverManager().install())
                     driver = webdriver.Chrome(service=service, options=options)
@@ -593,7 +519,6 @@
 
     async def _run_monitoring_loop(self):
         """运行监控循环"""
-<<<<<<< HEAD
         if self.file_only_mode:
             self.logger.info(f"开始按时间轴重放弹幕文件: {self.load_file_path}")
             await self._run_file_replay_loop()
@@ -606,46 +531,48 @@
         if not self.loaded_danmaku_queue:
             self.logger.warning("没有加载到弹幕数据，重放任务结束")
             return
-        
+
         self.logger.info(f"开始重放 {len(self.loaded_danmaku_queue)} 条弹幕")
-        
+
         try:
             # 获取第一条弹幕的时间作为起始时间
             first_message_time = self.loaded_danmaku_queue[0].message_info.time if self.loaded_danmaku_queue else 0
             replay_start_time = time.time()
-            
+
             for i, message_base in enumerate(self.loaded_danmaku_queue):
                 if self.stop_event.is_set() or self.is_shutting_down:
                     self.logger.info("重放被中断")
                     break
-                
+
                 try:
                     # 计算应该等待的时间
                     message_time = message_base.message_info.time
                     expected_elapsed = message_time - first_message_time
                     actual_elapsed = time.time() - replay_start_time
-                    
+
                     wait_time = expected_elapsed - actual_elapsed
                     if wait_time > 0:
-                        self.logger.debug(f"等待 {wait_time:.2f} 秒后发送第 {i+1} 条弹幕")
+                        self.logger.debug(f"等待 {wait_time:.2f} 秒后发送第 {i + 1} 条弹幕")
                         try:
                             await asyncio.wait_for(self.stop_event.wait(), timeout=wait_time)
                             break  # 如果收到停止信号，退出循环
                         except asyncio.TimeoutError:
                             pass  # 超时继续
-                    
+
                     # 发送弹幕
                     self.message_cache_service.cache_message(message_base)
                     await self.core.send_to_maicore(message_base)
-                    
-                    self.logger.debug(f"重放弹幕 ({i+1}/{len(self.loaded_danmaku_queue)}): {message_base.raw_message[:50] if message_base.raw_message else '(无内容)'}")
-                    
+
+                    self.logger.debug(
+                        f"重放弹幕 ({i + 1}/{len(self.loaded_danmaku_queue)}): {message_base.raw_message[:50] if message_base.raw_message else '(无内容)'}"
+                    )
+
                 except Exception as e:
-                    self.logger.error(f"重放第 {i+1} 条弹幕时出错: {e}")
+                    self.logger.error(f"重放第 {i + 1} 条弹幕时出错: {e}")
                     continue
-            
+
             self.logger.info("弹幕文件重放完成")
-            
+
         except asyncio.CancelledError:
             self.logger.info("文件重放循环被取消")
         except Exception as e:
@@ -657,7 +584,7 @@
         """运行实时监控循环"""
         consecutive_errors = 0
         max_consecutive_errors = 5
-        
+
         # 等待一段时间以让页面完全加载，然后标记初始加载完成
         if self.skip_initial_danmaku:
             await asyncio.sleep(5)  # 等待5秒让页面加载完成
@@ -665,13 +592,7 @@
             self.logger.info("初始加载完成，开始处理新弹幕")
         else:
             self.initial_load_complete = True
-        
-=======
-        self.logger.info(f"开始监控 Bilibili 直播间 {self.room_id} 的弹幕...")
-        consecutive_errors = 0
-        max_consecutive_errors = 5
-        
->>>>>>> 40989553
+
         try:
             while not self.stop_event.is_set():
                 try:
@@ -679,14 +600,11 @@
                     if self.is_shutting_down:
                         self.logger.info("检测到关闭信号，退出监控循环")
                         break
-                        
-<<<<<<< HEAD
+
                     # 如果启用了从文件读取弹幕，优先发送文件中的弹幕
                     if self.enable_danmaku_load and self.loaded_danmaku_queue:
                         await self._send_loaded_danmaku()
-                    
-=======
->>>>>>> 40989553
+
                     await self._fetch_and_process_messages()
                     consecutive_errors = 0  # 重置错误计数
 
@@ -699,7 +617,7 @@
                 except Exception as e:
                     consecutive_errors += 1
                     self.logger.error(f"监控循环中发生错误 ({consecutive_errors}/{max_consecutive_errors}): {e}")
-                    
+
                     # 如果连续错误过多，尝试重新创建 WebDriver
                     if consecutive_errors >= max_consecutive_errors:
                         self.logger.warning("连续错误过多，尝试重新创建 WebDriver...")
@@ -751,13 +669,10 @@
 
     async def _fetch_and_process_messages(self):
         """获取并处理弹幕消息"""
-<<<<<<< HEAD
         # 在纯文件模式下跳过实时弹幕获取
         if self.file_only_mode:
             return
-            
-=======
->>>>>>> 40989553
+
         fetch_start_time = time.time()
         self.logger.debug(f"[计时] 开始获取弹幕消息 - {fetch_start_time:.3f}")
 
@@ -865,14 +780,11 @@
             self.logger.debug(f"[计时] 线程池执行耗时: {(executor_end_time - executor_start_time) * 1000:.1f}ms")
 
             if messages:
-<<<<<<< HEAD
                 # 如果启用了跳过初始弹幕且还未完成初始加载，则跳过这些消息
                 if self.skip_initial_danmaku and not self.initial_load_complete:
                     self.logger.info(f"跳过初始加载的 {len(messages)} 条弹幕")
                     return
-                
-=======
->>>>>>> 40989553
+
                 # 计时：消息处理
                 msg_process_start = time.time()
                 self.logger.info(f"收到 {len(messages)} 条新消息")
@@ -886,22 +798,18 @@
                         )
                         if message_base:
                             self.logger.debug(f"成功创建消息: {message.username}: {message.text}")
-                            
+
                             # 将消息缓存到消息缓存服务中
                             self.message_cache_service.cache_message(message_base)
                             self.logger.debug(f"消息已缓存: {message_base.message_info.message_id}")
-                            
-<<<<<<< HEAD
+
                             # 发送消息
                             # await self.core.send_to_maicore(message_base)
-                            
+
                             # 如果启用了弹幕保存，将消息保存到文件
                             if self.enable_danmaku_save and self.save_file_path:
                                 await self._save_danmaku_to_file(message_base)
-                                
-=======
-                            await self.core.send_to_maicore(message_base)
->>>>>>> 40989553
+
                     except Exception as e:
                         self.logger.error(f"处理消息时出错: {message} - {e}", exc_info=True)
 
@@ -944,58 +852,33 @@
             return None
 
         # 用户ID生成
-<<<<<<< HEAD
         user_id = self.config.get("default_user_id", f"bili_{message.username}")
-=======
-        user_id = self.plugin_config.get("default_user_id", f"bili_{message.username}")
->>>>>>> 40989553
 
         # --- User Info ---
         user_info = UserInfo(
             platform=self.core.platform,
             user_id=str(user_id),
             user_nickname=message.username,
-<<<<<<< HEAD
             user_cardname=self.config.get("user_cardname", ""),
-=======
-            user_cardname=self.plugin_config.get("user_cardname", ""),
->>>>>>> 40989553
         )
 
         # --- Group Info (Conditional) ---
         group_info: Optional[GroupInfo] = None
-<<<<<<< HEAD
         if self.config.get("enable_group_info", False):
             group_info = GroupInfo(
                 platform=self.core.platform,
                 group_id=self.config.get("group_id", self.room_id),
                 group_name=self.config.get("group_name", f"bili_{self.room_id}"),
-=======
-        if self.plugin_config.get("enable_group_info", False):
-            group_info = GroupInfo(
-                platform=self.core.platform,
-                group_id=self.plugin_config.get("group_id", self.room_id),
-                group_name=self.plugin_config.get("group_name", f"bili_{self.room_id}"),
->>>>>>> 40989553
             )
 
         # --- Format Info ---
         format_info = FormatInfo(
-<<<<<<< HEAD
             content_format=self.config.get("content_format", ["text"]),
             accept_format=self.config.get("accept_format", ["text"]),
         )
 
         # --- Additional Config ---
         additional_config = self.config.get("additional_config", {}).copy()
-=======
-            content_format=self.plugin_config.get("content_format", ["text"]),
-            accept_format=self.plugin_config.get("accept_format", ["text"]),
-        )
-
-        # --- Additional Config ---
-        additional_config = self.plugin_config.get("additional_config", {}).copy()
->>>>>>> 40989553
         additional_config.update(
             {
                 "source": "bili_danmaku_selenium_plugin",
@@ -1010,11 +893,7 @@
 
         # --- Template Info (Conditional & Modification) ---
         final_template_info_value = None
-<<<<<<< HEAD
         if self.config.get("enable_template_info", False) and self.template_items:
-=======
-        if self.plugin_config.get("enable_template_info", False) and self.template_items:
->>>>>>> 40989553
             # 获取原始模板项 (创建副本)
             modified_template_items = (self.template_items or {}).copy()
 
@@ -1039,11 +918,7 @@
             # 使用修改后的模板项构建最终结构
             final_template_info_value = TemplateInfo(
                 template_items=modified_template_items,
-<<<<<<< HEAD
                 template_name=self.config.get("template_name", f"bili_{self.room_id}"),
-=======
-                template_name=self.plugin_config.get("template_name", f"bili_{self.room_id}"),
->>>>>>> 40989553
                 template_default=False,
             )
 
@@ -1051,11 +926,7 @@
         message_info = BaseMessageInfo(
             platform=self.core.platform,
             message_id=f"bili_selenium_{self.room_id}_{int(message.timestamp)}_{message.element_id}",
-<<<<<<< HEAD
             time=message.timestamp,
-=======
-            time=int(message.timestamp),
->>>>>>> 40989553
             user_info=user_info,
             group_info=group_info,
             template_info=final_template_info_value,
@@ -1069,34 +940,34 @@
         # --- Final MessageBase ---
         return MessageBase(message_info=message_info, message_segment=message_segment, raw_message=message.text)
 
-<<<<<<< HEAD
     async def _load_danmaku_from_file(self):
         """从文件加载弹幕数据"""
         if not self.load_file_path or not self.load_file_path.exists():
             self.logger.warning(f"弹幕文件不存在: {self.load_file_path}")
             return
-        
+
         try:
-            with open(self.load_file_path, 'r', encoding='utf-8') as file:
+            with open(self.load_file_path, "r", encoding="utf-8") as file:
                 for line_num, line in enumerate(file, 1):
                     if not line.strip():
                         continue
                     try:
                         # 解析JSON行
                         danmaku_data = json.loads(line.strip())
-                        
+
                         # 将字典转换为MessageBase对象
                         from maim_message import MessageBase
+
                         message_base = MessageBase.from_dict(danmaku_data)
                         self.loaded_danmaku_queue.append(message_base)
-                        
+
                     except json.JSONDecodeError as e:
                         self.logger.warning(f"解析第{line_num}行JSON失败: {e}")
                     except Exception as e:
                         self.logger.warning(f"处理第{line_num}行数据失败: {e}")
-            
+
             self.logger.info(f"成功从文件加载 {len(self.loaded_danmaku_queue)} 条弹幕")
-            
+
         except Exception as e:
             self.logger.error(f"读取弹幕文件失败: {e}")
 
@@ -1104,20 +975,20 @@
         """将弹幕保存到文件"""
         if not self.save_file_path:
             return
-            
+
         try:
             # 将MessageBase转换为字典
             message_dict = message_base.to_dict()
-            
+
             # 异步写入文件
             def write_to_file():
-                with open(self.save_file_path, 'a', encoding='utf-8') as file:
+                with open(self.save_file_path, "a", encoding="utf-8") as file:
                     json.dump(message_dict, file, ensure_ascii=False)
-                    file.write('\n')
-            
+                    file.write("\n")
+
             await asyncio.get_event_loop().run_in_executor(None, write_to_file)
             self.logger.debug(f"弹幕已保存到文件: {message_base.message_info.message_id}")
-            
+
         except Exception as e:
             self.logger.error(f"保存弹幕到文件失败: {e}")
 
@@ -1125,25 +996,25 @@
         """发送从文件读取的弹幕"""
         if self.loaded_danmaku_index >= len(self.loaded_danmaku_queue):
             return
-        
+
         try:
             # 获取当前要发送的弹幕
             message_base = self.loaded_danmaku_queue[self.loaded_danmaku_index]
             self.loaded_danmaku_index += 1
-            
+
             # 缓存消息
             self.message_cache_service.cache_message(message_base)
-            
+
             # 发送消息
             await self.core.send_to_maicore(message_base)
-            
-            self.logger.debug(f"发送文件弹幕: {message_base.raw_message[:50] if message_base.raw_message else '(无内容)'}")
-            
+
+            self.logger.debug(
+                f"发送文件弹幕: {message_base.raw_message[:50] if message_base.raw_message else '(无内容)'}"
+            )
+
         except Exception as e:
             self.logger.error(f"发送文件弹幕失败: {e}")
 
-=======
->>>>>>> 40989553
 
 # --- Plugin Entry Point ---
 plugin_entrypoint = BiliDanmakuSeleniumPlugin