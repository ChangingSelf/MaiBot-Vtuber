--- conflicted
+++ resolved
@@ -716,7 +716,6 @@
             self.logger.error(f"处理WAV数据失败: {str(e)}")
             return
 
-<<<<<<< HEAD
         # --- 向VTube Studio插件发送音频数据进行口型同步分析 ---
         if pcm_data and len(pcm_data) > 0:
             if self.vts_lip_sync_service:
@@ -727,8 +726,6 @@
                 except Exception as e:
                     self.logger.debug(f"口型同步处理失败: {e}")
 
-=======
->>>>>>> 906bed69
         # PCM数据缓冲处理
         async with self.input_pcm_queue_lock:
             self.input_pcm_queue.extend(pcm_data)
