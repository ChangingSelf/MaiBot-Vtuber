--- conflicted
+++ resolved
@@ -54,6 +54,7 @@
 # --- TTS Engines ---
 try:
     from .omni_tts import OmniTTS
+
     OMNI_TTS_AVAILABLE = True
 except ImportError as e:
     print(f"警告: 无法导入 OmniTTS: {e}", file=sys.stderr)
@@ -98,26 +99,28 @@
         self.output_device_name = self.tts_config.get("output_device_name") or None  # Explicit None if empty string
         self.output_device_index = self._find_device_index(self.output_device_name, kind="output")
         self.tts_lock = asyncio.Lock()
-        
+
         # --- Omni TTS Initialization ---
         self.omni_tts = None
         omni_config = self.tts_config.get("omni_tts", {})
         self.omni_enabled = omni_config.get("enabled", False)
-        
+
         if self.omni_enabled:
             if not OMNI_TTS_AVAILABLE:
                 self.logger.error("Omni TTS 不可用，但在配置中被启用。请检查依赖。")
                 raise ImportError("Omni TTS 不可用")
-            
+
             api_key = omni_config.get("api_key") or os.environ.get("DASHSCOPE_API_KEY")
-            
+
             if not api_key:
-                self.logger.error("Omni TTS API 密钥未配置。请在配置文件中设置 api_key 或设置环境变量 DASHSCOPE_API_KEY")
+                self.logger.error(
+                    "Omni TTS API 密钥未配置。请在配置文件中设置 api_key 或设置环境变量 DASHSCOPE_API_KEY"
+                )
                 raise ValueError("Omni TTS API 密钥未配置")
-            
+
             # 获取后处理配置
             post_processing = omni_config.get("post_processing", {})
-            
+
             self.omni_tts = OmniTTS(
                 api_key=api_key,
                 model_name=omni_config.get("model_name", "qwen2.5-omni-7b"),
@@ -128,11 +131,13 @@
                 volume_reduction_db=post_processing.get("volume_reduction", 0.0),
                 noise_level=post_processing.get("noise_level", 0.0),
                 blow_up_probability=omni_config.get("blow_up_probability", 0.0),
-                blow_up_texts=omni_config.get("blow_up_texts", [])
+                blow_up_texts=omni_config.get("blow_up_texts", []),
             )
             self.logger.info(f"Omni TTS 初始化完成: {omni_config.get('model_name', 'qwen2.5-omni-7b')}")
-        
-        self.logger.info(f"TTS 服务组件初始化。Omni TTS: {'启用' if self.omni_enabled else '禁用'}, Edge语音: {self.voice}, 输出设备: {self.output_device_name or '默认设备'}")
+
+        self.logger.info(
+            f"TTS 服务组件初始化。Omni TTS: {'启用' if self.omni_enabled else '禁用'}, Edge语音: {self.voice}, 输出设备: {self.output_device_name or '默认设备'}"
+        )
 
         # --- UDP Broadcast Initialization (from tts_monitor.py / mmc_client.py) ---
         udp_config = self.tts_config.get("udp_broadcast", {})
@@ -292,25 +297,29 @@
                     # --- Omni TTS 合成 ---
                     self.logger.info(f"使用 Omni TTS 引擎合成: {text[:30]}...")
                     audio_data = await self.omni_tts.generate_audio(text)
-                    
+
                     # 创建临时文件以计算时长
-                    with tempfile.NamedTemporaryFile(delete=False, suffix=".wav", dir=tempfile.gettempdir()) as tmp_file:
+                    with tempfile.NamedTemporaryFile(
+                        delete=False, suffix=".wav", dir=tempfile.gettempdir()
+                    ) as tmp_file:
                         tmp_filename = tmp_file.name
                         tmp_file.write(audio_data)
                     self.logger.debug(f"Omni TTS 音频已保存到临时文件: {tmp_filename}")
-                    
+
                     # 读取音频并计算时长
                     audio_array, samplerate = await asyncio.to_thread(sf.read, tmp_filename, dtype="float32")
-                    
+
                 else:
                     # --- Edge TTS 合成 ---
                     self.logger.info(f"使用 Edge TTS 引擎合成: {text[:30]}...")
                     if "edge_tts" not in globals():
                         self.logger.error("Edge TTS 库不可用，无法使用 Edge TTS 引擎。")
                         return
-                    
+
                     communicate = edge_tts.Communicate(text, self.voice)
-                    with tempfile.NamedTemporaryFile(delete=False, suffix=".mp3", dir=tempfile.gettempdir()) as tmp_file:
+                    with tempfile.NamedTemporaryFile(
+                        delete=False, suffix=".mp3", dir=tempfile.gettempdir()
+                    ) as tmp_file:
                         tmp_filename = tmp_file.name
                     self.logger.debug(f"创建临时文件: {tmp_filename}")
                     await asyncio.to_thread(communicate.save_sync, tmp_filename)
@@ -344,7 +353,6 @@
 
                 # --- 播放音频并实时进行口型同步 ---
                 self.logger.info(f"开始播放音频 (设备索引: {self.output_device_index})...")
-<<<<<<< HEAD
 
                 # 如果有VTube Studio口型同步服务，使用流式播放进行实时口型同步
                 if vts_lip_sync_service:
@@ -355,11 +363,6 @@
                         sd.play, audio_data, samplerate=samplerate, device=self.output_device_index, blocking=True
                     )
 
-=======
-                await asyncio.to_thread(
-                    sd.play, audio_array, samplerate=samplerate, device=self.output_device_index, blocking=True
-                )
->>>>>>> 89f8d8c1
                 self.logger.info("TTS 播放完成。")
 
             except (sf.SoundFileError, sd.PortAudioError, edge_tts.exceptions.NoAudioReceived, Exception) as e:
@@ -443,7 +446,7 @@
                                 try:
                                     asyncio.run_coroutine_threadsafe(
                                         vts_lip_sync_service.process_tts_audio(chunk_bytes, sample_rate=samplerate),
-                                        loop
+                                        loop,
                                     )
                                 except Exception:
                                     # 避免在回调中记录太多日志，可能影响音频性能
